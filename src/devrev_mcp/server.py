--- conflicted
+++ resolved
@@ -17,7 +17,6 @@
 DEBUG_ENABLED = os.environ.get("DRMCP_DEBUG") == "1"
 DEBUG_MESSAGE = "🐛 DEBUG MODE ENABLED - sara wuz here" if DEBUG_ENABLED else "🐛 DEBUG MODE DISABLED - sara wuz here"
 
-<<<<<<< HEAD
 # Create the FastMCP server
 mcp = FastMCP(
     name="devrev_mcp",
@@ -182,73 +181,6 @@
 
 @mcp.tool()
 async def get_object(id: str, ctx: Context) -> str:
-=======
-@server.list_tools()
-async def handle_list_tools() -> list[types.Tool]:
-    """
-    List available tools.
-    Each tool specifies its arguments using JSON Schema validation.
-    """
-    return [
-        types.Tool(
-            name="search",
-            description="Search DevRev using the provided query",
-            inputSchema={
-                "type": "object",
-                "properties": {
-                    "query": {"type": "string"},
-                    "namespace": {"type": "string", "enum": ["article", "issue", "ticket", "part", "dev_user"]},
-                },
-                "required": ["query", "namespace"],
-            },
-        ),
-        types.Tool(
-            name="get_object",
-            description="Get all information about a DevRev issue and ticket using its ID",
-            inputSchema={
-                "type": "object",
-                "properties": {
-                    "id": {"type": "string"},
-                },
-                "required": ["id"],
-            },
-        ),
-        types.Tool(
-            name="create_object",
-            description="Create a new isssue or ticket in DevRev",
-            inputSchema={
-                "type": "object",
-                "properties": {
-                    "type": {"type": "string", "enum": ["issue", "ticket"]},
-                    "title": {"type": "string"},
-                    "body": {"type": "string"},
-                    "applies_to_part": {"type": "string"},
-                    "owned_by": {"type": "array", "items": {"type": "string"}}
-                },
-                "required": ["type", "title", "applies_to_part"],
-            },
-        ),
-        types.Tool(
-            name="update_object",
-            description="Update an existing issue or ticket in DevRev",
-            inputSchema={
-                "type": "object",
-                "properties": {
-                    "type": {"type": "string", "enum": ["issue", "ticket"]},
-                    "id": {"type": "string"},
-                    "title": {"type": "string"},
-                    "body": {"type": "string"},
-                },
-                "required": ["id", "type"],
-            },
-        ),
-    ]
-
-@server.call_tool()
-async def handle_call_tool(
-    name: str, arguments: dict | None
-) -> list[types.TextContent | types.ImageContent | types.EmbeddedResource]:
->>>>>>> 1a80be17
     """
     Get all information about a DevRev issue and ticket using its ID.
     
@@ -327,7 +259,6 @@
                     "timeline-entries.list",
                     {"object": ticket_id}
                 )
-<<<<<<< HEAD
 
                 if timeline_response.status_code == 200:
                     # Merge timeline entries into ticket response
@@ -383,78 +314,4 @@
     mcp.run()
 
 if __name__ == "__main__":
-    main()
-=======
-            ]
-
-        return [
-            types.TextContent(
-                type="text",
-                text=f"Object created successfully: {response.json()}"
-            )
-        ]
-    elif name == "update_object":
-        # Update mandatory fields
-        if not arguments:
-            raise ValueError("Missing arguments")
-
-        id = arguments.get("id")
-        if not id:
-            raise ValueError("Missing id parameter")
-        
-        object_type = arguments.get("type")
-        if not object_type:
-            raise ValueError("Missing type parameter")
-        
-        # Update title and body
-        title = arguments.get("title")
-        body = arguments.get("body")
-        
-        # Build request payload with only the fields that have values
-        update_payload = {"id": id, "type": object_type}
-        if title:
-            update_payload["title"] = title
-        if body:
-            update_payload["body"] = body
-            
-        # Make devrev request to update the object
-        response = make_devrev_request(
-            "works.update",
-            update_payload
-        )
-
-        # Check if the request was successful
-        if response.status_code != 200:
-            error_text = response.text
-            return [
-                types.TextContent(
-                    type="text",
-                    text=f"Update object failed with status {response.status_code}: {error_text}"
-                )
-            ]
-        
-        return [
-            types.TextContent(
-                type="text",
-                text=f"Object updated successfully: {id}"
-            )
-        ]
-    else:
-        raise ValueError(f"Unknown tool: {name}")
-
-async def main():
-    # Run the server using stdin/stdout streams
-    async with mcp.server.stdio.stdio_server() as (read_stream, write_stream):
-        await server.run(
-            read_stream,
-            write_stream,
-            InitializationOptions(
-                server_name="devrev_mcp",
-                server_version="0.1.2",
-                capabilities=server.get_capabilities(
-                    notification_options=NotificationOptions(),
-                    experimental_capabilities={},
-                ),
-            ),
-        )
->>>>>>> 1a80be17
+    main()